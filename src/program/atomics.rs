--- conflicted
+++ resolved
@@ -127,19 +127,11 @@
     pub description: String,
     /// Prompt of the task. Can have placeholders for inputs e.g. {query}.
     pub prompt: String,
-<<<<<<< HEAD
-    /// Memory operations before the task. Inputs are read from memory or from reserved "__input" key
-=======
     #[serde(default)]
->>>>>>> 1b64bda4
     pub inputs: Vec<Input>,
     /// The operator to be used for the task
     pub operator: Operator,
-<<<<<<< HEAD
-    /// Memory operations after the task is finished
-=======
     #[serde(default)]
->>>>>>> 1b64bda4
     pub outputs: Vec<Output>,
 }
 
