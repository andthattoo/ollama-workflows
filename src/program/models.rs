--- conflicted
+++ resolved
@@ -31,11 +31,7 @@
     /// [Google's Gemma2 model](https://ollama.com/library/gemma2), 9B parameters
     #[serde(rename = "gemma2:9b-instruct-q8_0")]
     Gemma2_9B,
-<<<<<<< HEAD
-    /// [Google's Gemma2 model](https://ollama.com/library/gemma2), 9B parameters, fp16
-=======
     /// [Google's Gemma2 model](https://ollama.com/library/gemma2:9b-instruct-fp16), 9B parameters, fp16
->>>>>>> 322a234f
     #[serde(rename = "gemma2:9b-instruct-fp16")]
     Gemma2_9BFp16,
     /// [Meta's Llama3.1 model](https://ollama.com/library/llama3.1:latest), 8B parameters
